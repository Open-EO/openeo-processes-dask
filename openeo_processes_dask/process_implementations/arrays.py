--- conflicted
+++ resolved
@@ -28,19 +28,11 @@
     "array_contains",
     "array_find",
     "array_labels",
-<<<<<<< HEAD
-    # "first",
-    # "last",
+    "first",
+    "last",
     "order",
     "rearrange",
     "sort",
-=======
-    "first",
-    "last",
-    # "order",
-    # "rearrange",
-    # "sort",
->>>>>>> dd88c1d6
 ]
 
 
@@ -195,7 +187,41 @@
     return np.arange(len(data))
 
 
-<<<<<<< HEAD
+def first(
+    data: ArrayLike,
+    ignore_nodata: Optional[bool] = True,
+    axis: Optional[str] = None,
+):
+    if len(data) == 0:
+        return np.nan
+    if axis is None:
+        data = data.flatten()
+        axis = 0
+    if ignore_nodata:
+        nan_mask = ~pd.isnull(data)  # create mask for valid values (not np.nan)
+        idx_first = np.argmax(nan_mask, axis=axis)
+        first_elem = np.take(data, indices=0, axis=axis)
+
+        if pd.isnull(np.asarray(first_elem)).any():
+            for i in range(np.max(idx_first) + 1):
+                first_elem = np.nan_to_num(first_elem, True, np.take(data, i, axis))
+    else:  # take the first element, no matter np.nan values are in the array
+        first_elem = np.take(data, indices=0, axis=axis)
+    return first_elem
+
+
+def last(
+    data: ArrayLike,
+    ignore_nodata: Optional[bool] = True,
+    axis: Optional[int] = None,
+):
+    if len(data) == 0:
+        return np.nan
+    data = np.flip(data, axis=axis)  # flip data to retrieve the first valid element
+    last_elem = first(data, ignore_nodata=ignore_nodata, axis=axis)
+    return last_elem
+
+
 def order(
     data: ArrayLike,
     asc: Optional[bool] = True,
@@ -285,39 +311,4 @@
         data_sorted_flip[~nan_idxs_flip] = data_sorted[~nan_idxs]
         return data_sorted_flip
     elif nodata == True:  # default sort behaviour, np.nan values are put last
-        return data_sorted
-=======
-def first(
-    data: ArrayLike,
-    ignore_nodata: Optional[bool] = True,
-    axis: Optional[str] = None,
-):
-    if len(data) == 0:
-        return np.nan
-    if axis is None:
-        data = data.flatten()
-        axis = 0
-    if ignore_nodata:
-        nan_mask = ~pd.isnull(data)  # create mask for valid values (not np.nan)
-        idx_first = np.argmax(nan_mask, axis=axis)
-        first_elem = np.take(data, indices=0, axis=axis)
-
-        if pd.isnull(np.asarray(first_elem)).any():
-            for i in range(np.max(idx_first) + 1):
-                first_elem = np.nan_to_num(first_elem, True, np.take(data, i, axis))
-    else:  # take the first element, no matter np.nan values are in the array
-        first_elem = np.take(data, indices=0, axis=axis)
-    return first_elem
-
-
-def last(
-    data: ArrayLike,
-    ignore_nodata: Optional[bool] = True,
-    axis: Optional[int] = None,
-):
-    if len(data) == 0:
-        return np.nan
-    data = np.flip(data, axis=axis)  # flip data to retrieve the first valid element
-    last_elem = first(data, ignore_nodata=ignore_nodata, axis=axis)
-    return last_elem
->>>>>>> dd88c1d6
+        return data_sorted