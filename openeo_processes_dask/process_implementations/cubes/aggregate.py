import gc
import logging
from typing import Callable, Optional, Union

import dask.array as da
import geopandas as gpd
import numpy as np
import pandas as pd
import rasterio
import xarray as xr
import xvec
from joblib import Parallel, delayed
from openeo_pg_parser_networkx.pg_schema import TemporalInterval, TemporalIntervals

from openeo_processes_dask.process_implementations.data_model import (
    RasterCube,
    VectorCube,
)
from openeo_processes_dask.process_implementations.exceptions import (
    DimensionNotAvailable,
    TooManyDimensions,
)

DEFAULT_CRS = "EPSG:4326"


__all__ = ["aggregate_temporal", "aggregate_temporal_period", "aggregate_spatial"]

logger = logging.getLogger(__name__)


def geometry_mask(geoms, geobox, all_touched=False, invert=False):
    return rasterio.features.geometry_mask(
        [geom.to_crs(geobox.crs) for geom in geoms],
        out_shape=geobox.shape,
        transform=geobox.affine,
        all_touched=all_touched,
        invert=invert,
    )


def aggregate_temporal(
    data: RasterCube,
    intervals: Union[TemporalIntervals, list[TemporalInterval], list[Optional[str]]],
    reducer: Callable,
    labels: Optional[list] = None,
    dimension: Optional[str] = None,
    context: Optional[dict] = None,
    **kwargs,
) -> RasterCube:
    temporal_dims = data.openeo.temporal_dims

    if dimension is not None:
        if dimension not in data.dims:
            raise DimensionNotAvailable(
                f"A dimension with the specified name: {dimension} does not exist."
            )
        applicable_temporal_dimension = dimension
    else:
        if not temporal_dims:
            raise DimensionNotAvailable(
                f"No temporal dimension detected on dataset. Available dimensions: {data.dims}"
            )
        if len(temporal_dims) > 1:
            raise TooManyDimensions(
                f"The data cube contains multiple temporal dimensions: {temporal_dims}. The parameter `dimension` must be specified."
            )
        applicable_temporal_dimension = temporal_dims[0]

    aggregated_data = data.groupby_bins(
        group=applicable_temporal_dimension, labels=labels
    )

    raise NotImplementedError("aggregate_temporal is currently not implemented")


def aggregate_temporal_period(
    data: RasterCube,
    reducer: Callable,
    period: str,
    dimension: Optional[str] = None,
) -> RasterCube:
    temporal_dims = data.openeo.temporal_dims

    if dimension is not None:
        if dimension not in data.dims:
            raise DimensionNotAvailable(
                f"A dimension with the specified name: {dimension} does not exist."
            )
        applicable_temporal_dimension = dimension
    else:
        if not temporal_dims:
            raise DimensionNotAvailable(
                f"No temporal dimension detected on dataset. Available dimensions: {data.dims}"
            )
        if len(temporal_dims) > 1:
            raise TooManyDimensions(
                f"The data cube contains multiple temporal dimensions: {temporal_dims}. The parameter `dimension` must be specified."
            )
        applicable_temporal_dimension = temporal_dims[0]

    periods_to_frequency = {
        "hour": "H",
        "day": "D",
        "week": "W",
        "month": "M",
        "season": "QS-DEC",
        "year": "AS",
    }

    if period in periods_to_frequency.keys():
        frequency = periods_to_frequency[period]
    else:
        raise NotImplementedError(
            f"The provided period '{period})' is not implemented yet. The available ones are {list(periods_to_frequency.keys())}."
        )

    resampled_data = data.resample({applicable_temporal_dimension: frequency})

    positional_parameters = {"data": 0}
    return resampled_data.reduce(
        reducer, keep_attrs=True, positional_parameters=positional_parameters
    )


def _aggregate_geometry(
    data: RasterCube,
    geom,
    transform,
    reducer: Callable,
):
    data_dims = list(data.dims)
    y_dim = data.openeo.y_dim
    x_dim = data.openeo.x_dim
    t_dim = data.openeo.temporal_dims
    t_dim = None if len(t_dim) == 0 else t_dim[0]
    b_dim = data.openeo.band_dims
    b_dim = None if len(b_dim) == 0 else b_dim[0]
    
    y_dim_size = data.sizes[y_dim]
    x_dim_size = data.sizes[x_dim]

    # Create a GeoSeries from the geometry
    geo_series = gpd.GeoSeries(geom)

    # Convert the GeoSeries to a GeometryArray
    geometry_array = geo_series.geometry.array

    mask = rasterio.features.geometry_mask(
        geometry_array, out_shape=(y_dim_size, x_dim_size), transform=transform
    )

    if t_dim is not None:
        mask = np.expand_dims(mask, axis=data_dims.index(t_dim))
    if b_dim is not None:
        mask = np.expand_dims(mask, axis=data_dims.index(b_dim))

    masked_data = data * mask
    del mask, data
    gc.collect()

    positional_parameters = {"data": 0}

    stat_within_polygon = masked_data.reduce(
        reducer,
        axis=(data_dims.index(y_dim), data_dims.index(x_dim)),
        keep_attrs=True,
        ignore_nodata=True,
        positional_parameters=positional_parameters,
    )
    result = stat_within_polygon.values

    del masked_data, stat_within_polygon
    gc.collect()

    return result.T


def aggregate_spatial(
    data: RasterCube,
    geometries,
    reducer: Callable,
    chunk_size: int = 2,
) -> VectorCube:
    t_dim = data.openeo.temporal_dims
    t_dim_name = t_dim[0]
<<<<<<< HEAD
    
    b_dim = data.openeo.band_dims
    
    if t_dim_len == 0:
        t_dim = None
    else:
        t_dim = t_dim[0]
    if len(b_dim) == 0:
        b_dim = None
    else:
        b_dim = b_dim[0]

=======
    t_dim = None if len(t_dim) == 0 else t_dim[0]
    b_dim = data.openeo.band_dims
    b_dim = None if len(b_dim) == 0 else b_dim[0]
    
>>>>>>> ec997fd1
    if "type" in geometries and geometries["type"] == "FeatureCollection":
        gdf = gpd.GeoDataFrame.from_features(geometries, DEFAULT_CRS)
    elif "type" in geometries and geometries["type"] in ["Polygon"]:
        polygon = shapely.geometry.Polygon(geometries["coordinates"][0])
        gdf = gpd.GeoDataFrame(geometry=[polygon])
        gdf.crs = DEFAULT_CRS
        
    transform = data.rio.transform()
    geometries = gdf.geometry.values

    geometry_chunks = [
        geometries[i : i + chunk_size] for i in range(0, len(geometries), chunk_size)
    ]

    computed_results = []
    logger.info(f"Running aggregate_spatial process")
    try:
        for i, chunk in enumerate(geometry_chunks):
            # Create a list of delayed objects for the current chunk
            chunk_results = Parallel(n_jobs=-1)(
                delayed(_aggregate_geometry)(
                    data, geom, transform=transform, reducer=reducer
                )
                for geom in chunk
            )
            computed_results.extend(chunk_results)
    except:
        logger.debug(f"Running process failed at {(i+1) *2} geometry")

    logger.info(f"Finish aggregate_spatial process for {len(geometries)}")

    final_results = np.stack(computed_results)
    del chunk_results, geometry_chunks, computed_results
    gc.collect()

    df = pd.DataFrame()
    keys_items = {}

    for idx, b in enumerate(data[b_dim].values):
        columns = []
        for t in range(len(data[t_dim_name])):
            columns.append(f"{b}_time{t+1}")

        keys_items[b] = columns
        aggregated_data = final_results[:, idx, :]
        # Create a new DataFrame with the current data and columns
        band_df = pd.DataFrame(aggregated_data, columns=columns)
        # Concatenate the new DataFrame with the existing DataFrame
        df = pd.concat([df, band_df], axis=1)

    df = gpd.GeoDataFrame(df, geometry=gdf.geometry)

    times = list(data[t_dim_name].values)

    data_vars = {}
    for key in keys_items.keys():
        data_vars[key] = (["geometry", t_dim], df[keys_items[key]])

    ## Create VectorCube
    vec_cube = xr.Dataset(
        data_vars=data_vars, coords=dict(geometry=df.geometry, time=times)
    ).xvec.set_geom_indexes("geometry", crs=df.crs)

    return vec_cube<|MERGE_RESOLUTION|>--- conflicted
+++ resolved
@@ -184,25 +184,10 @@
 ) -> VectorCube:
     t_dim = data.openeo.temporal_dims
     t_dim_name = t_dim[0]
-<<<<<<< HEAD
-    
-    b_dim = data.openeo.band_dims
-    
-    if t_dim_len == 0:
-        t_dim = None
-    else:
-        t_dim = t_dim[0]
-    if len(b_dim) == 0:
-        b_dim = None
-    else:
-        b_dim = b_dim[0]
-
-=======
     t_dim = None if len(t_dim) == 0 else t_dim[0]
     b_dim = data.openeo.band_dims
     b_dim = None if len(b_dim) == 0 else b_dim[0]
     
->>>>>>> ec997fd1
     if "type" in geometries and geometries["type"] == "FeatureCollection":
         gdf = gpd.GeoDataFrame.from_features(geometries, DEFAULT_CRS)
     elif "type" in geometries and geometries["type"] in ["Polygon"]:
