--- conflicted
+++ resolved
@@ -102,11 +102,7 @@
 
     resampled_data = data.resample({applicable_temporal_dimension: frequency})
 
-<<<<<<< HEAD
-    return resampled_data.reduce(reducer)
-=======
     return resampled_data.reduce(reducer, keep_attrs=True)
->>>>>>> 761469b7
 
 
 def aggregate_spatial(
