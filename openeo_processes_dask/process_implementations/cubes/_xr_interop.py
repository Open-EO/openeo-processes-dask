--- conflicted
+++ resolved
@@ -4,6 +4,7 @@
 import xarray as xr
 
 TEMPORAL_GUESSES = [
+    "DATE",
     "time",
     "t",
     "year",
@@ -16,64 +17,13 @@
 ]
 X_GUESSES = ["x", "lon", "longitude"]
 Y_GUESSES = ["y", "lat", "latitude"]
-BANDS_GUESSES = ["b", "bands"]
+BANDS_GUESSES = ["b", "bands", "band"]
 
 
 @xr.register_dataarray_accessor("openeo")
 class OpenEOExtensionDa:
     def __init__(self, xarray_obj):
         self._obj = xarray_obj
-<<<<<<< HEAD
-        self._spatial_guesses = [
-            "y",
-            "Y",
-            "x",
-            "X",
-            "lat",
-            "latitude",
-            "lon",
-            "longitude",
-        ]
-        self._x_guesses = ["x", "X", "lon", "longitude"]
-        self._y_guesses = ["y", "Y", "lat", "latitude"]
-        self._temporal_guesses = [
-            "time",
-            "t",
-            "year",
-            "quarter",
-            "month",
-            "week",
-            "day",
-            "hour",
-            "second",
-        ]
-        self._bands_guesses = ["b", "bands", "band"]
-        self._other_guesses = []
-
-    @property
-    def spatial_dims(self) -> tuple[str, str]:
-        """Find and return all spatial dimensions of the datacube as a list."""
-        spatial_dims = self._obj.odc.spatial_dims
-        return spatial_dims if spatial_dims is not None else tuple()
-
-    @property
-    def x_dim(self) -> Optional[str]:
-        dims = {str(dim).casefold(): str(dim) for dim in self._obj.dims}
-
-        for guess in self._x_guesses:
-            if guess in dims:
-                return dims[guess]
-        return None
-
-    @property
-    def y_dim(self) -> Optional[str]:
-        dims = {str(dim).casefold(): str(dim) for dim in self._obj.dims}
-
-        for guess in self._y_guesses:
-            if guess in dims:
-                return dims[guess]
-        return None
-=======
         self._spatial_dims = self._guess_dims_for_type(
             X_GUESSES
         ) + self._guess_dims_for_type(Y_GUESSES)
@@ -106,7 +56,6 @@
             else:
                 expected_dims.pop(i)
         return existing_dims
->>>>>>> 1b6e3692
 
     @property
     def spatial_dims(self) -> tuple[str]:
