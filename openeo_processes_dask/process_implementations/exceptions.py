--- conflicted
+++ resolved
@@ -82,9 +82,6 @@
     pass
 
 
-<<<<<<< HEAD
-class MinMaxSwapped(OpenEOException):
-=======
 class DimensionMismatch(OpenEOException):
     pass
 
@@ -94,5 +91,8 @@
 
 
 class KernelDimensionsUneven(OpenEOException):
->>>>>>> 05e51b22
+    pass
+
+
+class MinMaxSwapped(OpenEOException):
     pass