--- conflicted
+++ resolved
@@ -1,10 +1,6 @@
 [tool.poetry]
 name = "openeo-processes-dask"
-<<<<<<< HEAD
 version = "2024.2.3"
-=======
-version = "2024.2.2"
->>>>>>> 50786cc3
 description = "Python implementations of many OpenEO processes, dask-friendly by default."
 authors = ["Lukas Weidenholzer <lukas.weidenholzer@eodc.eu>", "Sean Hoyal <sean.hoyal@eodc.eu>", "Valentina Hutter <valentina.hutter@eodc.eu>"]
 maintainers = ["EODC Staff <support@eodc.eu>"]
