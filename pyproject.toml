[tool.poetry]
name = "openeo-processes-dask"
version = "2023.7.4"
description = "Python implementations of many OpenEO processes, dask-friendly by default."
authors = ["Lukas Weidenholzer <lukas.weidenholzer@eodc.eu>", "Sean Hoyal <sean.hoyal@eodc.eu>", "Valentina Hutter <valentina.hutter@eodc.eu>"]
maintainers = ["EODC Staff <support@eodc.eu>"]
license = "Apache 2.0"
readme = "README.md"
repository = "https://github.com/Open-EO/openeo-processes-dask"
classifiers = [
    "Development Status :: 4 - Beta",
    "Intended Audience :: Developers",
    "Programming Language :: Python",
    "Programming Language :: Python :: 3",
    "Programming Language :: Python :: 3 :: Only",
    "Programming Language :: Python :: 3.9",
    "Programming Language :: Python :: 3.10",
    "Programming Language :: Python :: 3.11",
]

packages = [
    { include = "openeo_processes_dask" }
]

[tool.poetry.dependencies]
python = ">=3.9,<3.12"
geopandas = { version = ">=0.11.1,<1", optional = true }
xarray = { version = ">=2022.11.0", optional = true }
dask = {extras = ["array"], version = ">=2023.4.0", optional = true}
rasterio = { version = "^1.3.4", optional = true }
dask-geopandas = { version = ">=0.2.0,<1", optional = true }
xgboost = { version = "^1.5.1", optional = true }
rioxarray = { version = ">=0.12.0,<1", optional = true }
openeo-pg-parser-networkx = { version = ">=2023.5.1", optional = true }
<<<<<<< HEAD
odc-geo = { version = "^0.4.0", optional = true }
=======
odc-geo = { version = ">=0.3.2,<1", optional = true }
stac_validator = { version = ">=3.3.1", optional = true }
stackstac = { version = ">=0.4.3", optional = true }
pystac_client = { version = ">=0.6.1", optional = true }
planetary_computer = { version = ">=0.5.1", optional = true }
>>>>>>> d60a2861

[tool.poetry.group.dev.dependencies]
pytest = "^7.2.0"
ipykernel = "^6.15.1"
matplotlib = "^3.5.3"
folium = ">=0.12.1,<1"
mapclassify = "^2.4.3"
pre-commit = "^2.20.0"
pytest-cov = "^4.0.0"

[tool.poetry.extras]
implementations = ["geopandas", "xarray", "dask", "rasterio", "dask-geopandas", "rioxarray", "openeo-pg-parser-networkx", "odc-geo", "stackstac", "planetary_computer", "pystac_client", "stac_validator"]
ml = ["xgboost"]

[tool.pytest.ini_options]
testpaths = [
    "tests",
]

[build-system]
requires = ["poetry-core>=1.0.0"]
build-backend = "poetry.core.masonry.api"<|MERGE_RESOLUTION|>--- conflicted
+++ resolved
@@ -32,15 +32,11 @@
 xgboost = { version = "^1.5.1", optional = true }
 rioxarray = { version = ">=0.12.0,<1", optional = true }
 openeo-pg-parser-networkx = { version = ">=2023.5.1", optional = true }
-<<<<<<< HEAD
-odc-geo = { version = "^0.4.0", optional = true }
-=======
 odc-geo = { version = ">=0.3.2,<1", optional = true }
 stac_validator = { version = ">=3.3.1", optional = true }
 stackstac = { version = ">=0.4.3", optional = true }
 pystac_client = { version = ">=0.6.1", optional = true }
 planetary_computer = { version = ">=0.5.1", optional = true }
->>>>>>> d60a2861
 
 [tool.poetry.group.dev.dependencies]
 pytest = "^7.2.0"
