--- conflicted
+++ resolved
@@ -26,7 +26,6 @@
 
 
 [tool.poetry.dependencies]
-<<<<<<< HEAD
 python = "^3.8, <3.10"
 geopandas = "^0.12.1"
 xarray = "^2022.11.0"
@@ -37,28 +36,13 @@
 xgboost = "^1.7.1"
 rioxarray = "^0.13.1"
 odc-algo = "^0.2.3"
-=======
-python = "^3.8, <3.11"
-# stackstac = { extras = ["viz"], version = "^0.4.2", optional = true }
-lz4 = "^4.0.2"
-dask = {extras = ["array"], version = "^2022.8.0"}
-stackstac = "^0.4.2"
-distributed = "^2022.8.0"
-pystac-client = "^0.4.0"
-odc-stac = {extras = ["botocore"], version = "^0.3.1"}
-geopandas = "^0.11.1"
-boto3 = "^1.24.50"
->>>>>>> 2f28d897
 
 [tool.poetry.dev-dependencies]
 pytest = "^7.1.2"
 ipykernel = "^6.15.1"
-<<<<<<< HEAD
-=======
 matplotlib = "^3.5.3"
 folium = "^0.12.1"
 mapclassify = "^2.4.3"
->>>>>>> 2f28d897
 
 [build-system]
 requires = ["poetry-core>=1.0.0"]
