--- conflicted
+++ resolved
@@ -31,12 +31,8 @@
 xgboost = "^1.5.1"
 rioxarray = ">=0.12.0,<1"
 odc-algo = ">=0.2.3,<1"
-<<<<<<< HEAD
 openeo-pg-parser-networkx = ">=2022.12.1"
-=======
-openeo-pg-parser-networkx = ">=2022.11.0"
 odc-geo = "^0.3.2"
->>>>>>> b3f1184c
 
 [tool.poetry.group.dev.dependencies]
 pytest = "^7.2.0"
