--- conflicted
+++ resolved
@@ -16,11 +16,7 @@
         param4=ParameterReference(from_parameter="test_param_ref_4"),
         param5=ParameterReference(from_parameter="test_param_ref_5"),
         named_parameters={"test_param_ref_2": 2, "test_param_ref_4": 4},
-<<<<<<< HEAD
-        positional_parameters={"test_param_ref_5": 2},
-=======
         positional_parameters={"test_param_ref_5": 1},
->>>>>>> 12d385df
     )
     assert result == (3, 4, 5)
 
