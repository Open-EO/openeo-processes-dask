import pytest
from openeo_pg_parser_networkx.pg_schema import ParameterReference

from openeo_processes_dask.core import process
from openeo_processes_dask.exceptions import ProcessParameterMissing


def test_process_decorator():
    def test_process(param1, param2, param3, param4, param5):
        return param1, param2, param3, param4, param5

    result = process(test_process)(
        1,
        ParameterReference(from_parameter="test_param_ref_2"),
        5,
        param3=3,
        param4=ParameterReference(from_parameter="test_param_ref_4"),
        named_parameters={"test_param_ref_2": 2, "test_param_ref_4": 4},
<<<<<<< HEAD
=======
        positional_parameters={"param5": 2},
>>>>>>> 761469b7
    )
    assert result == (1, 2, 3, 4, 5)


def test_process_decorator_missing_parameter():
    def test_process(param1, param2=6, **kwarg):
        return param1 * param2

    with pytest.raises(ProcessParameterMissing):
        process(test_process)(
            param1=ParameterReference(from_parameter="test_param_ref"),
            parameters={"wrong_param": 2},
        )

    with pytest.raises(ProcessParameterMissing):
        process(test_process)(
            ParameterReference(from_parameter="test_param_ref"),
            parameters={"wrong_param": 2},
        )<|MERGE_RESOLUTION|>--- conflicted
+++ resolved
@@ -16,10 +16,7 @@
         param3=3,
         param4=ParameterReference(from_parameter="test_param_ref_4"),
         named_parameters={"test_param_ref_2": 2, "test_param_ref_4": 4},
-<<<<<<< HEAD
-=======
         positional_parameters={"param5": 2},
->>>>>>> 761469b7
     )
     assert result == (1, 2, 3, 4, 5)
 
